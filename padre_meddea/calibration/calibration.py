--- conflicted
+++ resolved
@@ -264,14 +264,8 @@
                 print(spectra.shape)
                 for j in range(NUM_ADC_RANGES):
                     this_lc = np.sum(
-<<<<<<< HEAD
-                        spectra[:, i, ADC_RANGES[j] : ADC_RANGES[j + 1]], axis=1    
-                    )
-                    print(this_lc.shape)
-=======
                         spectra[:, i, ADC_RANGES[j] : ADC_RANGES[j + 1]], axis=1
                     )
->>>>>>> efb9168f
                     ts[f"channel{j}"] = this_lc
                 record_timeseries(ts, f"spec{i:02}", "meddea")
 
